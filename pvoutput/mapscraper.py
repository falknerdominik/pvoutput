import re
from copy import copy
from typing import Iterable, Optional, Union

import pandas as pd
import requests
from bs4 import BeautifulSoup

from pvoutput.consts import (
    MAP_URL,
    PV_OUTPUT_COUNTRY_CODES,
    PV_OUTPUT_MAP_COLUMN_NAMES,
    REGIONS_URL,
)

_MAX_NUM_PAGES = 1024


def get_pv_systems_for_country(
    country: Union[str, int],
    ascending: Optional[bool] = None,
    sort_by: Optional[str] = None,
    max_pages: int = _MAX_NUM_PAGES,
    region: Optional[str] = None,
) -> pd.DataFrame:
    """
    Args:
        country: either a string such as 'United Kingdom'
            (see consts.PV_OUTPUT_COUNTRY_CODES for all recognised strings),
            or a PVOutput.org country code, in the range [1, 257].
        ascending: if True, ask PVOutput.org to sort results by ascending.
            If False, sort by descending.  If None, use PVOutput.org's default
            sort order.
        sort_by: The column to ask PVOutput.org to sort by.  One of:
            timeseries_duration,
            average_generation_per_day,
            efficiency,
            power_generation,
            capacity,
            address,
            name
        max_pages: The maximum number of search pages to scrape.

    Returns: pd.DataFrame with index system_id (int) and these columns:
        name, system_DC_capacity_W, panel, inverter, address, orientation,
        array_tilt_degrees, shade, timeseries_duration,
        total_energy_gen_Wh, average_daily_energy_gen_Wh
        average_efficiency_kWh_per_kW
    """

    country_code = _convert_to_country_code(country)
    regions = [region] if region else get_regions_for_country(country_code)
    all_metadata = []
    for region in regions:
        for page_number in range(max_pages):
            print(
                "\rReading page {:2d} for region: {}".format(page_number, region),
                end="",
                flush=True,
            )
            url = _create_map_url(
                country_code=country_code,
                page_number=page_number,
                ascending=ascending,
                sort_by=sort_by,
                region=region,
            )
            soup = get_soup(url)
            if _page_is_blank(soup):
                break
            metadata = _process_metadata(soup)
            metadata["region"] = region
            all_metadata.append(metadata)

            if not _page_has_next_link(soup):
                break

    return pd.concat(all_metadata)


############ LOAD HTML ###################


def _create_map_url(
    country_code: Optional[int] = None,
    page_number: Optional[int] = None,
    ascending: Optional[bool] = None,
    sort_by: Optional[str] = None,
    region: Optional[str] = None,
) -> str:
    """
    Args:
        page_number: Get this page number of the search results.  Zero-indexed.
            The first page is page 0, the second page is page 1, etc.
    """
    _check_country_code(country_code)

    if ascending is None:
        sort_order = None
    else:
        sort_order = "asc" if ascending else "desc"

    if sort_by is None:
        sort_by_pv_output_col_name = None
    else:
        try:
            sort_by_pv_output_col_name = PV_OUTPUT_MAP_COLUMN_NAMES[sort_by]
        except KeyError:
            raise ValueError("sort_by must be one of {}".format(PV_OUTPUT_MAP_COLUMN_NAMES.keys()))

    url_params = {
        "country": country_code,
        "p": page_number,
        "d": sort_order,
        "o": sort_by_pv_output_col_name,
        "region": region,
    }

    url_params_list = [
        "{}={}".format(key, value) for key, value in url_params.items() if value is not None
    ]
    query_string = "&".join(url_params_list)
    url = copy(MAP_URL)
    if query_string:
        url += "?" + query_string
    return url


def _raise_country_error(country, msg=""):
    country_codes = PV_OUTPUT_COUNTRY_CODES.values()
    raise ValueError(
        "Wrong value country='{}'. {}country must be an integer country"
        " code in the range [{}, {}], or one of {}.".format(
            country,
            msg,
            min(country_codes),
            max(country_codes),
            ", ".join(PV_OUTPUT_COUNTRY_CODES.keys()),
        )
    )


def _check_country_code(country_code: Union[None, int]):
    if country_code is None:
        return
    country_codes = PV_OUTPUT_COUNTRY_CODES.values()
    if not min(country_codes) <= country_code <= max(country_codes):
        _raise_country_error(country_code, "country outside of valid range!  ")


def _convert_to_country_code(country: Union[str, int]) -> int:
    if isinstance(country, str):
        try:
            return PV_OUTPUT_COUNTRY_CODES[country]
        except KeyError:
            _raise_country_error(country)

    elif isinstance(country, int):
        _check_country_code(country)
        return country


def _page_has_next_link(soup: BeautifulSoup):
    return bool(soup.find_all("a", text="Next"))


############# PROCESS HTML #########################


def _process_metadata(soup: BeautifulSoup, return_constituents=False) -> pd.DataFrame:
    pv_system_size_metadata = _process_system_size_col(soup)
    index = pv_system_size_metadata.index
    pv_systems_metadata = [
        pv_system_size_metadata,
        _process_output_col(soup, index),
        _process_generation_and_average_cols(soup, index),
        _process_efficiency_col(soup, index),
    ]

    df = pd.concat(pv_systems_metadata, axis="columns")
    df = _convert_metadata_cols_to_numeric(df)
<<<<<<< HEAD
    df['system_DC_capacity_W'] = df['capacity_kW'] * 1E3
    del df['capacity_kW']
=======
    df["system_AC_capacity_W"] = df["capacity_kW"] * 1e3
    del df["capacity_kW"]
>>>>>>> dc9300b9
    if return_constituents:
        pv_systems_metadata.append(df)
        return tuple(pv_systems_metadata)
    return df


def _process_system_size_col(soup: BeautifulSoup) -> pd.DataFrame:
    pv_system_size_col = soup.find_all("a", href=re.compile("display\.jsp\?sid="))
    metadata = []
    for row in pv_system_size_col:
        metadata_for_row = {}

        # Get system ID
        href = row.attrs["href"]
        p = re.compile("^display\.jsp\?sid=(\d+)$")
        href_match = p.match(href)
        metadata_for_row["system_id"] = href_match.group(1)

        # Process title (lots of metadata in here!)
        title, title_meta = row.attrs["title"].split("|")

        # Name and capacity
        p = re.compile("(.*) (\d+\.\d+kW)")
        title_match = p.match(title)
        metadata_for_row["name"] = title_match.group(1)
        metadata_for_row["capacity"] = title_match.group(2)

        # Other key-value pairs:
        key_value = title_meta.split("<br/>")
        key_value_dict = {}
        for line in key_value:
            key_value_split = line.split(":")
            key = key_value_split[0].strip()
            # Some values have a colon(!)
            value = ":".join(key_value_split[1:]).strip()
            key_value_dict[key] = value
        metadata_for_row.update(key_value_dict)

        # Some cleaning
        # Remove <img ...> from Location
        location = metadata_for_row["Location"]
        p = re.compile("(<img .*\>)?(.*)")
        img_groups = p.search(location).groups()
        if img_groups[0] is not None:
            metadata_for_row["Location"] = img_groups[1].strip()

        metadata.append(metadata_for_row)

    df = pd.DataFrame(metadata)
    df["system_id"] = pd.to_numeric(df["system_id"])
    df = df.set_index("system_id")
    df.columns = [col_name.lower() for col_name in df.columns]
    df.rename(
        {
            "location": "address",
            "panels": "panel",
            "array tilt": "array_tilt_degrees",
            "capacity": "capacity_kW",
        },
        axis="columns",
        inplace=True,
    )
    return df


def _remove_str_and_convert_to_numeric(series: pd.Series, string_to_remove: str) -> pd.Series:
    series = series.str.replace(string_to_remove, "")
    return pd.to_numeric(series)


def _convert_metadata_cols_to_numeric(df: pd.DataFrame) -> pd.DataFrame:
    for col_name, string_to_remove in [
        # ('array_tilt_degrees', '°'),
        ("capacity_kW", "kW"),
        ("average_efficiency_kWh_per_kW", "kWh/kW"),
    ]:
        df[col_name] = _remove_str_and_convert_to_numeric(df[col_name], string_to_remove)

    return df


def _process_output_col(soup: BeautifulSoup, index: Optional[Iterable] = None) -> pd.Series:
    outputs_col = soup.find_all(text=re.compile("\d Days"))
    duration = pd.Series(outputs_col, name="timeseries_duration", index=index)
    return pd.to_timedelta(duration.astype("unicode"))


def _convert_energy_to_numeric_watt_hours(series: pd.Series) -> pd.Series:
    data = []
    for unit, multiplier in [("kWh", 1e3), ("MWh", 1e6)]:
        selection = series[series.str.contains(unit)]
        selection = selection.str.replace(unit, "")
        selection = pd.to_numeric(selection)
        selection *= multiplier
        data.append(selection)
    return pd.concat(data)


def _process_generation_and_average_cols(
    soup: BeautifulSoup, index: Optional[Iterable] = None
) -> pd.DataFrame:
    _soup = copy(soup)
    [s.decompose() for s in _soup.select("a")]
    generation_and_average_cols = _soup.find_all(text=re.compile("\d[Mk]Wh$"))
    generation_col = generation_and_average_cols[0::2]
    average_col = generation_and_average_cols[1::2]
    df = pd.DataFrame(
        {"total_energy_gen_Wh": generation_col, "average_daily_energy_gen_Wh": average_col},
        index=index,
    )

    for col_name in df.columns:
        df[col_name] = _convert_energy_to_numeric_watt_hours(df[col_name])

    return df


def _process_efficiency_col(soup: BeautifulSoup, index: Optional[Iterable] = None) -> pd.Series:
    efficiency_col = soup.find_all(text=re.compile("\dkWh/kW"))
    return pd.Series(efficiency_col, name="average_efficiency_kWh_per_kW", index=index)


def _page_is_blank(soup: BeautifulSoup) -> bool:
    # Pages can still be blank even if the previous page has a Next Button
    pv_system_size_col = soup.find_all("a", href=re.compile("display\.jsp\?sid="))
    return not bool(pv_system_size_col)


def get_soup(url, raw=False, parser="html.parser"):
    response = requests.get(url)
    soup = BeautifulSoup(response.text, parser)
    if raw:
        return soup
    return clean_soup(soup)


def clean_soup(soup):
    """Function to clean scraped soup object. The downloaded soup could change
        over time.
    Args:
        soup: bs4.BeautifulSoup

    Returns:
        bs4.BeautifulSoup

    """
    for script in soup.find_all("script", src=False):
        script.decompose()
    return soup


def get_regions_for_country(country_code: int):
    region_list = []
    url = f"{REGIONS_URL}?country={country_code}"
    soup = get_soup(url, parser="lxml")
    region_tags = soup.find_all("a", href=re.compile("map\.jsp\?country="))
    for row in region_tags:
        href = row.attrs["href"]
        p = re.compile("^map\.jsp\?country=243&region=(\w+.*)$")
        href_match = p.match(href)
        region = href_match.group(1)
        region_list.append(region)
    return region_list<|MERGE_RESOLUTION|>--- conflicted
+++ resolved
@@ -179,13 +179,8 @@
 
     df = pd.concat(pv_systems_metadata, axis="columns")
     df = _convert_metadata_cols_to_numeric(df)
-<<<<<<< HEAD
     df['system_DC_capacity_W'] = df['capacity_kW'] * 1E3
     del df['capacity_kW']
-=======
-    df["system_AC_capacity_W"] = df["capacity_kW"] * 1e3
-    del df["capacity_kW"]
->>>>>>> dc9300b9
     if return_constituents:
         pv_systems_metadata.append(df)
         return tuple(pv_systems_metadata)
