--- conflicted
+++ resolved
@@ -299,13 +299,9 @@
                     temperature_C,
                     voltage,
         """
-<<<<<<< HEAD
-        _LOG.info(f"system_ids {pv_system_ids}: Requesting batch system status for %s", date)
-=======
         _LOG.info(
-            f"system_ids {pv_system_ids}: Requesting batch system status for %s", pv_system_id, date
+            f"system_ids {pv_system_ids}: Requesting batch system status for %s", date
         )
->>>>>>> f3feb4f4
         date = date_to_pvoutput_str(date)
         _check_date(date)
 
